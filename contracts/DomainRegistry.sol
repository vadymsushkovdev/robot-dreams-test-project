// SPDX-License-Identifier: MIT

pragma solidity 0.8.24;

import './interfaces/IDomainRegistry.sol';
import '@openzeppelin/contracts-upgradeable/access/OwnableUpgradeable.sol';
import '@openzeppelin/contracts-upgradeable/proxy/utils/Initializable.sol';

/**
 * @title Domain Registry
 * @author Vadym Sushkov
 * @notice This contract allows registration and management of domains.
 */
contract DomainRegistry is
    Initializable,
    IDomainRegistry,
    OwnableUpgradeable
{
    /// @custom:storage-location erc7201:domainRegistry.domain
    struct DomainStorage {

        /**
         * @dev Domain registration price
         * @notice The price set for domain registration.
         */
        uint256 registrationPrice;

        /**
         * @dev Domain registry container
         * @notice Mapping to store domain metadata against their names.
         */
        mapping(string => address) domainList;
    }

    // keccak256(abi.encode(uint256(keccak256("domainRegistry.domain")) - 1)) & ~bytes32(uint256(0xff));
    bytes32 private constant DOMAIN_STORAGE_LOCATION =
        0x34d79759018dd62b1c8d40a6535099f131828aa4665b939adf68c4556b516400;

    /**
     * @dev Tracks the balance frozen within the contract.
     * @notice This balance represents funds that are not available for withdrawal by owner.
     */
    uint256 private frozenBalance;

    /**
     * @dev Tracks the funds owned by each domain owner.
     * @notice This mapping holds the funds of each domain owner to withdraw.
     */
    mapping(address => uint256) private domainOwnersFunds;

    /**
     * @dev Separator used to concatenate domain names.
     */
    string private constant domainSeparator = '.';

    /**
     * @dev Event emitted when a domain is registered.
     * @param domain The domain name.
     * @param controller The address of the controller of the domain.
     */
    event DomainRegistered(string domain, address indexed controller);

    /**
     * @dev Event emitted when funds are withdrawn from the contract.
     * @param amount The amount of funds withdrawn.
     */
    event Withdrawal(address reciever, uint256 amount);

    /**
     * @dev Event emitted when the price for domain registration is changed.
     * @param newPrice The new price of the domain registration.
     */
    event PriceChanged(uint256 newPrice);

    /**
     * @dev Error thrown when the provided price equals to zero.
     * @param incomingValue The value that caused the error.
     * @param expectingValue The expected value.
     */
    error PriceEqualsZero(
        uint256 incomingValue,
        uint256 expectingValue
    );

    /// @dev Error thrown when attempting to register a domain that already exists.
    error DomainAlreadyTaken();

    /**
     * @dev Error thrown when the value provided is not equal to the expected value.
     * @param incomingValue The value provided.
     * @param expectingValue The expected value.
     */
    error IncorrectValueAmount(
        uint256 incomingValue,
        uint256 expectingValue
    );

    /**
     * @dev Error thrown when there is nothing to withdraw from the contract.
     * @param requester The address of requester who request withdraw funds.
     */
    error NothingToWithdraw(address requester);

    /**
     * @dev Error thrown when the withdrawal operation fails.
     * @param data The error data.
     */
    error FailedToWithdraw(address reciever, bytes data);

    /**
     * @dev Error thrown when the parent domain is not found.
     * @param incomingDomain The domain for which the parent domain is not found.
     */

    error ParentDomainNotFound(string incomingDomain);

    /**
     * @dev Modifier to ensure that the provided price is greater than zero.
     * @param price The price value to check.
     */
    modifier priceBiggerThanZero(uint256 price) {
        if (price == 0) {
            revert PriceEqualsZero(
                price,
                _getDomainStorage().registrationPrice
            );
        }
        _;
    }

    /**
     * @dev Modifier to ensure that the value sent is equal to the registration price.
     */
    modifier incorrectValueAmount() {
        if (msg.value != registrationPrice) {
            revert IncorrectValueAmount({
                incomingValue: msg.value,
                expectingValue: registrationPrice
            });
        }
        _;
    }

    /**
     * @dev Sets owner of the contract and price for domain registration
     * @param initialPrice Sets default price for domains
     */
    function initialize(uint256 initialPrice) public initializer {
        _getDomainStorage().registrationPrice = initialPrice;
        __Ownable_init(msg.sender);
    }

    // @dev Return domain registration price
    function getDomainRegistrationPrice() public view returns (uint256) {
        return _getDomainStorage().registrationPrice;
    }

    /**
     * @dev Allows buying a child domain under a parent domain.
     * @param parentDomain The parent domain under which to register the child domain.
     * @param childDomain The name of the child domain.
     */
<<<<<<< HEAD
    function buyChildDomain(
        string calldata parentDomain,
        string calldata childDomain
    ) external payable incorrectValueAmount {
        if (domainList[parentDomain] == address(0)) {
            revert ParentDomainNotFound(parentDomain);
        }

        string memory domain = createFullDomain(
            childDomain,
            parentDomain
        );

        if (domainList[domain] != address(0)) {
            revert DomainAlreadyTaken();
        }

        domainList[domain] = msg.sender;

        frozenBalance += msg.value;
        domainOwnersFunds[domainList[parentDomain]] += msg.value;

        emit DomainRegistered(domain, msg.sender);
    }

    /**
     * @dev Buying a domain
     * @param domain The domain
     */
    function buyDomain(string calldata domain)
        external
        payable
        incorrectValueAmount
    {
        if (domainList[domain] != address(0)) {
            revert DomainAlreadyTaken();
=======
    function buyDomain(string calldata domain) external payable {
        if (_getDomainStorage().domainList[domain] != address(0)) {
            revert DomainAlreadyTaken();
        }

        if (msg.value != _getDomainStorage().registrationPrice) {
            revert IncorrectValueAmount({
                incomingValue: msg.value,
                expectingValue: _getDomainStorage().registrationPrice
            });
>>>>>>> 5006f1ca
        }

        _getDomainStorage().domainList[domain] = msg.sender;

        emit DomainRegistered(domain, msg.sender);
    }

    /**
     * @dev Change price for domain registration
     * @param newPrice The new price of the domain
     */
    function changePrice(uint256 newPrice)
        external
        onlyOwner
        priceBiggerThanZero(newPrice)
    {
        _getDomainStorage().registrationPrice = newPrice;

        emit PriceChanged(newPrice);
    }

    /**
     * @dev Withdraw money to the owner of the contract
     * @notice Checks if the contract balance is not empty and then makes withdraw to "owner"
     */
    function withdraw() public onlyOwner {
        uint256 contractBalance = address(this).balance -
            frozenBalance;

        if (contractBalance == 0) {
            revert NothingToWithdraw(owner());
        }

        (bool sent, bytes memory data) = payable(owner()).call{
            value: contractBalance
        }('');

        if (!sent) {
            revert FailedToWithdraw(owner(), data);
        }

        emit Withdrawal(owner(), contractBalance);
    }

    /**
     * @dev Allows domain owners to withdraw their funds from the contract.
     * @notice This function allows domain owners to withdraw the funds deposited for their domains.
     * @notice Only the domain owner can invoke this function.
     * @notice If the domain owner has no funds deposited, the function reverts.
     */
    function withdrawDomain() public {
        if (domainOwnersFunds[msg.sender] == 0) {
            revert NothingToWithdraw(msg.sender);
        }

        (bool sent, bytes memory data) = payable(msg.sender).call{
            value: domainOwnersFunds[msg.sender]
        }('');

        if (!sent) {
            revert FailedToWithdraw(msg.sender, data);
        }

        frozenBalance -= domainOwnersFunds[msg.sender];
        domainOwnersFunds[msg.sender] = 0;

        emit Withdrawal(msg.sender, domainOwnersFunds[msg.sender]);
    }

    /**
     * @dev Concatenates child and parent domain names.
     * @param childDomain The name of the child domain.
     * @param parentDomain The name of the parent domain.
     * @return domain The concatenated domain name.
     */
    function createFullDomain(
        string calldata childDomain,
        string calldata parentDomain
    ) private pure returns (string memory domain) {
        domain = string(
            abi.encodePacked(
                childDomain,
                domainSeparator,
                parentDomain
            )
        );
    }

    function _getDomainStorage()
        private
        pure
        returns (DomainStorage storage $)
    {
        assembly {
            $.slot := DOMAIN_STORAGE_LOCATION
        }
    }
}<|MERGE_RESOLUTION|>--- conflicted
+++ resolved
@@ -132,10 +132,10 @@
      * @dev Modifier to ensure that the value sent is equal to the registration price.
      */
     modifier incorrectValueAmount() {
-        if (msg.value != registrationPrice) {
+        if (msg.value != _getDomainStorage().registrationPrice) {
             revert IncorrectValueAmount({
                 incomingValue: msg.value,
-                expectingValue: registrationPrice
+                expectingValue: _getDomainStorage().registrationPrice
             });
         }
         _;
@@ -160,7 +160,6 @@
      * @param parentDomain The parent domain under which to register the child domain.
      * @param childDomain The name of the child domain.
      */
-<<<<<<< HEAD
     function buyChildDomain(
         string calldata parentDomain,
         string calldata childDomain
@@ -195,20 +194,8 @@
         payable
         incorrectValueAmount
     {
-        if (domainList[domain] != address(0)) {
-            revert DomainAlreadyTaken();
-=======
-    function buyDomain(string calldata domain) external payable {
         if (_getDomainStorage().domainList[domain] != address(0)) {
             revert DomainAlreadyTaken();
-        }
-
-        if (msg.value != _getDomainStorage().registrationPrice) {
-            revert IncorrectValueAmount({
-                incomingValue: msg.value,
-                expectingValue: _getDomainStorage().registrationPrice
-            });
->>>>>>> 5006f1ca
         }
 
         _getDomainStorage().domainList[domain] = msg.sender;
